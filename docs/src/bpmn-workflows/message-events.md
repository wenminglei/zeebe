# Message Events

Message events are events which reference a message. They can be used to wait until a proper message is received.

> Currently, messages can be published only externally using one of the Zeebe clients.

## Messages

A message can be referenced by one or more message events. It holds the information which is used for the message correlation. The required attributes are

* the name of the message
* the correlation key

<<<<<<< HEAD
The correlation key is specified as JSON Path expression. It is evaluated when the message event is entered and extracts the value from the workflow instance payload. The value must be a string. If the correlation key can't be resolved or it is not a string then an incident is created.
=======
The correlation key is specified as [JSON Path](reference/json-conditions.html) expression. It is evaluated when the message event is entered and extracts the value from the workflow instance payload. The value must be either a string or a number. If the correlation key can't be resolved or it is neither a string nor a number then an incident is created.
>>>>>>> ec674c3b

XML representation:

```xml
<bpmn:message id="Message_1iz5qtq" name="Money collected">
   <bpmn:extensionElements>
     <zeebe:subscription correlationKey="$.orderId" />
   </bpmn:extensionElements>
</bpmn:message>
```

## Intermediate Message Catch Events

![workflow](/bpmn-workflows/message-catch-event-example.png)

When a token arrives at the message intermediate catch event, it will wait there until a proper message is correlated. The correlation to the event is based on the name of the message and the correlation key. When a message is correlated then its payload is merged into the workflow instance payload and the event is left.

XML representation:

```xml
<bpmn:intermediateCatchEvent id="money-collected">
  <bpmn:messageEventDefinition messageRef="Message_1iz5qtq" />
</bpmn:intermediateCatchEvent>
```

> [Receive tasks](/bpmn-workflows/receive-tasks.html) are an alternative to message intermediate catch events.

## Message Start Events

A message start event allows creating a workflow instance by publishing a named message.
A workflow can have more than one message start event, each with a unique message name.
We can choose the right start event from a set of start events using the message name.

When deploying a workflow, the following conditions apply:
* The message name must be unique across all start events in the workflow definition.
* When a new version of the workflow is deployed, subscriptions to the message start events of the old version will be canceled. Thus instances of the old version cannot be created by publishing messages. This is true even if the new version has different start events.
* Currently, a workflow that has message start events cannot have a none start event.

The following behavior applies to published messages:
* A message is correlated to a message start event if the message name matches. The correlation key of the message is ignored.
* A message is not correlated to a message start event if it was published before the subscription was created, i.e. before the workflow was deployed. This is because the message could have been already correlated to the previous version of the workflow.

XML representation

```xml
<bpmn:message id="newOrder" name="New order">
</bpmn:message>

<bpmn:startEvent id="messageStart">
  <bpmn:messageEventDefinition messageRef="newOrder" />
</bpmn:startEvent>
```

### Payload Mapping

<<<<<<< HEAD
By default, the complete message payload is merged into the workflow instance payload. This behavior can be customized by defining an output mapping at the intermediate catch event. 
=======
By default, the complete message payload is merged into the workflow instance payload. This behavior can be customized by defining an output mapping at the intermediate catch event.
>>>>>>> ec674c3b

XML representation:

```xml
<bpmn:intermediateCatchEvent id="money-collected">
  <bpmn:extensionElements>
    <zeebe:ioMapping>
      <zeebe:output source="$.price" target="$.totalPrice"/>
     </zeebe:ioMapping>
  </bpmn:extensionElements>
</bpmn:intermediateCatchEvent>
```

<<<<<<< HEAD
=======
### Boundary Events

When attached to the boundary of an activity, a message catch event behaves in two ways:

If it is non-interrupting, it will spawn a new token which will take the outgoing sequence flow, applying any defined output mapping with the message payload. It will *not* terminate the activity that it's attached to.
If it is interrupting, it *will* terminate the activity before spawning the token.

>>>>>>> ec674c3b
## Additional Resources

* [Message Correlation](reference/message-correlation.html)
* [JSON Path](reference/json-conditions.html)
* [Input/Output Mappings](/bpmn-workflows/data-flow.html#inputoutput-mappings)
* [Incidents](/reference/incidents.html)<|MERGE_RESOLUTION|>--- conflicted
+++ resolved
@@ -11,11 +11,7 @@
 * the name of the message
 * the correlation key
 
-<<<<<<< HEAD
-The correlation key is specified as JSON Path expression. It is evaluated when the message event is entered and extracts the value from the workflow instance payload. The value must be a string. If the correlation key can't be resolved or it is not a string then an incident is created.
-=======
 The correlation key is specified as [JSON Path](reference/json-conditions.html) expression. It is evaluated when the message event is entered and extracts the value from the workflow instance payload. The value must be either a string or a number. If the correlation key can't be resolved or it is neither a string nor a number then an incident is created.
->>>>>>> ec674c3b
 
 XML representation:
 
@@ -71,11 +67,7 @@
 
 ### Payload Mapping
 
-<<<<<<< HEAD
-By default, the complete message payload is merged into the workflow instance payload. This behavior can be customized by defining an output mapping at the intermediate catch event. 
-=======
 By default, the complete message payload is merged into the workflow instance payload. This behavior can be customized by defining an output mapping at the intermediate catch event.
->>>>>>> ec674c3b
 
 XML representation:
 
@@ -89,8 +81,6 @@
 </bpmn:intermediateCatchEvent>
 ```
 
-<<<<<<< HEAD
-=======
 ### Boundary Events
 
 When attached to the boundary of an activity, a message catch event behaves in two ways:
@@ -98,7 +88,6 @@
 If it is non-interrupting, it will spawn a new token which will take the outgoing sequence flow, applying any defined output mapping with the message payload. It will *not* terminate the activity that it's attached to.
 If it is interrupting, it *will* terminate the activity before spawning the token.
 
->>>>>>> ec674c3b
 ## Additional Resources
 
 * [Message Correlation](reference/message-correlation.html)
